--- conflicted
+++ resolved
@@ -18,7 +18,6 @@
       - run: make
       - run: CTEST_OUTPUT_ON_FAILURE=TRUE make test
       - run: ./src/poac --help
-<<<<<<< HEAD
   gh_pages:
     branches:
       ignore:
@@ -33,7 +32,6 @@
       - run: npm i
       - run: npm build
       - run: npm publish
-=======
 #  clang_5:
 #    docker:
 #      - image: matken11235/poac:clang-5.0
@@ -53,8 +51,6 @@
 #      - run: CTEST_OUTPUT_ON_FAILURE=TRUE make test
 #      - run: ./src/poac --help
 
->>>>>>> 3bf0b83f
-
 workflows:
   version: 2
   build_and_test:
@@ -65,8 +61,4 @@
       - gh_pages
       # Clang
 #      - clang_5
-<<<<<<< HEAD
-#      - clang_6hoge
-=======
 #      - clang_6
->>>>>>> 3bf0b83f
