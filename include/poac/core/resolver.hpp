--- conflicted
+++ resolved
@@ -22,11 +22,8 @@
 #include <poac/core/resolver/resolve.hpp>
 #include <poac/core/resolver/sat.hpp>
 #include <poac/io/net.hpp>
-<<<<<<< HEAD
 #include <poac/io/path.hpp>
 #include <poac/io/tar.hpp>
-=======
->>>>>>> c1164ff7
 #include <poac/util/termcolor2/termcolor2.hpp>
 #include <poac/util/meta.hpp>
 #include <poac/util/misc.hpp>
@@ -63,19 +60,9 @@
     }
 
     std::filesystem::path
-<<<<<<< HEAD
     get_archive_path(const resolve::package_t& package) {
         std::filesystem::create_directories(io::path::archive_dir);
         return io::path::archive_dir / (get_install_name(package) + ".tar.gz");
-=======
-    get_install_path(const resolve::package_t& package) {
-        std::filesystem::create_directories(config::path::archive_dir);
-        const std::string install_name =
-            boost::replace_first_copy(
-                resolve::get_name(package), "/", "-"
-            ) + "-" + resolve::get_version(package) + ".tar.gz";
-        return config::path::archive_dir / install_name;
->>>>>>> c1164ff7
     }
 
     std::string
