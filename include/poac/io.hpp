--- conflicted
+++ resolved
@@ -1,11 +1,4 @@
 #ifndef POAC_IO_HPP
 #define POAC_IO_HPP
 
-<<<<<<< HEAD
-#include <poac/io/net.hpp>
-#include <poac/io/path.hpp>
-=======
-#include <poac/io/archive.hpp>
->>>>>>> b1bfecb2
-
 #endif // !POAC_IO_HPP