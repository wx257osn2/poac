--- conflicted
+++ resolved
@@ -4,27 +4,7 @@
 // std
 #include <ctime>
 #include <chrono>
-#include <filesystem>
 #include <string>
-
-<<<<<<< HEAD
-namespace std::filesystem {
-    inline namespace path_literals {
-        inline std::filesystem::path
-        operator "" _path(const char* str, std::size_t) noexcept {
-            return std::filesystem::path(str);
-        }
-    }
-}
-=======
-// external
-#include <fmt/core.h>
-#include <boost/predef.h>
-#include <mitama/result/result.hpp>
-
-// internal
-#include <poac/core/except.hpp>
->>>>>>> f7f636bb
 
 namespace poac::io::path {
     inline std::string
