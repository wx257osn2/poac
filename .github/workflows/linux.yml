name: Linux

on:
  push:
    branches: [ master ]
  pull_request:
    branches: [ master ]
env:
  OPENSSL_VERSION: 'OpenSSL_1_1_1h'
  BOOST_VERSION: 1.75.0
  LIBGIT2_VERSION: 1.1.0
<<<<<<< HEAD
  CLIPP_VERSION: master
  MITAMA_RESULT_VERSION: develop
=======
  MITAMA_RESULT_VERSION: 37e80b09e8dcf10ef4c2925de87a92cc750ecd90
  PLOG_VERSION: 1.1.5
>>>>>>> ec3dc6df

jobs:
  x86_64-unknown-linux-gnu:
    runs-on: ubuntu-20.04
    strategy:
      fail-fast: false
      matrix:
        build_type: [ Debug ] # TODO: Release
        compiler:
          - {
            cc: clang-7, cxx: clang++-7,
            pacakge: clang-7,
          }
          - {
            cc: clang-8, cxx: clang++-8,
            pacakge: clang-8,
          }
          - {
            cc: clang-9, cxx: clang++-9,
            pacakge: clang-9,
          }
          - {
            cc: clang-10, cxx: clang++-10,
            pacakge: clang-10,
          }
          - {
            cc: gcc-8, cxx: g++-8,
            pacakge: g++-8,
          }
          - {
            cc: gcc-9, cxx: g++-9,
            pacakge: g++-9,
          }
          - {
            cc: gcc-10, cxx: g++-10,
            pacakge: g++-10,
          }
    env:
      CC: ${{ matrix.compiler.cc }}
      CXX: ${{ matrix.compiler.cxx }}
      CACHE_KEY_PREFIX: ${{ github.job }}-${{ matrix.compiler.pacakge }}-${{ matrix.build_type }}
    steps:
      - uses: actions/checkout@v2.3.4

      - run: sudo apt-get -qq update
      - name: Install ${{ matrix.compiler.pacakge }}
        run: sudo apt-get install -y -qq pkg-config cmake ${{ matrix.compiler.pacakge }}

      - name: Install openssl
        if: startsWith(matrix.compiler.cc, 'clang')
        run: sudo apt-get install -y -qq libssl-dev

      - name: Restore & Cache openssl (${{ env.OPENSSL_VERSION }})
        if: startsWith(matrix.compiler.cc, 'gcc')
        uses: actions/cache@v2.1.3
        id: openssl-cache
        with:
          path: ${{ runner.temp }}/libs/openssl
          key: ${{ env.CACHE_KEY_PREFIX }}-openssl-${{ env.OPENSSL_VERSION }}
      - name: Install openssl (${{ env.OPENSSL_VERSION }}) as static
        if: startsWith(matrix.compiler.cc, 'gcc') && steps.openssl-cache.outputs.cache-hit != 'true'
        run: |
          mkdir -p ${{ runner.temp }}/libs/openssl
          git clone -q -b ${{ env.OPENSSL_VERSION }} https://github.com/openssl/openssl.git
          cd openssl
          ./config --static -static --prefix=${{ runner.temp }}/libs/openssl
          make
          sudo make install
          echo "OPENSSL_ROOT_DIR=${{ runner.temp }}/libs/openssl" >> $GITHUB_ENV
        working-directory: ${{ runner.temp }}

      - name: Restore & Cache boost (${{ env.BOOST_VERSION }})
        uses: actions/cache@v2.1.3
        id: boost-cache
        with:
          path: ${{ runner.temp }}/libs/boost
          key: ${{ env.CACHE_KEY_PREFIX }}-boost-${{ env.BOOST_VERSION }}
      - name: Install boost (${{ env.BOOST_VERSION }}) as static
        if: steps.boost-cache.outputs.cache-hit != 'true'
        run: |
          mkdir -p ${{ runner.temp }}/libs/boost
          git clone -q -b boost-${{ env.BOOST_VERSION }} --recursive https://github.com/boostorg/boost.git
          cd boost
          ./bootstrap.sh
          sudo ./b2 link=static install -j2 --prefix=${{ runner.temp }}/libs/boost || exit 0
        working-directory: ${{ runner.temp }}

      - name: Install libarchive
        run: sudo apt-get install -y -qq libarchive-dev

      - name: Restore & Cache libgit2 (${{ env.LIBGIT2_VERSION }})
        uses: actions/cache@v2.1.3
        id: libgit2-cache
        with:
          path: ${{ runner.temp }}/libs/libgit2
          key: ${{ env.CACHE_KEY_PREFIX }}-libgit2-${{ env.LIBGIT2_VERSION }}
      - name: Install libgit2 (${{ env.LIBGIT2_VERSION }}) as shared
        if: steps.libgit2-cache.outputs.cache-hit != 'true'
        run: |
          mkdir -p ${{ runner.temp }}/libs/libgit2
          git clone -q -b v${{ env.LIBGIT2_VERSION }} https://github.com/libgit2/libgit2.git
          mkdir libgit2/build && cd libgit2/build
          cmake ..                                                 \
            -DCMAKE_INSTALL_PREFIX=${{ runner.temp }}/libs/libgit2 \
            -DCMAKE_BUILD_TYPE=Release                             \
            -DBUILD_SHARED_LIBS=ON                                 \
            -DBUILD_CLAR=OFF                                       \
            -DCMAKE_C_FLAGS=-fPIC
          make
          sudo make install
        working-directory: ${{ runner.temp }}

      - name: Restore & Cache mitama-cpp-result (${{ env.MITAMA_RESULT_VERSION }})
        uses: actions/cache@v2.1.3
        id: mitama-cpp-result-cache
        with:
          path: ${{ runner.temp }}/libs/mitama-cpp-result
          key: ${{ env.CACHE_KEY_PREFIX }}-mitama-cpp-result-${{ env.MITAMA_RESULT_VERSION }}
      - name: Install LoliGothick/mitama-cpp-result (${{ env.MITAMA_RESULT_VERSION }}) (header-only) (always up-to-date)
        if: steps.mitama-cpp-result-cache.outputs.cache-hit != 'true'
        run: |
          mkdir -p ${{ runner.temp }}/libs/mitama-cpp-result
          git clone -q https://github.com/LoliGothick/mitama-cpp-result.git
          mkdir mitama-cpp-result/build && cd mitama-cpp-result/build
          git checkout ${{ env.MITAMA_RESULT_VERSION }}
          cmake .. -DCMAKE_INSTALL_PREFIX=${{ runner.temp }}/libs/mitama-cpp-result
          sudo make install
        working-directory: ${{ runner.temp }}

      - run: mkdir build

      - name: Build Poac
        run: |
          cmake ..                                      \
            -DBUILD_TESTING=ON                          \
            -DCMAKE_BUILD_TYPE=${{ matrix.build_type }} \
            -DPOAC_DEPS_DIR=${{ runner.temp }}/libs
          make
        working-directory: build

      - name: Test Poac
        if: matrix.compiler.cxx != 'g++-8'
        run: ctest --output-on-failure --verbose
        working-directory: build

      - name: Running test
        if: matrix.compiler.cxx != 'g++-8'
        run: ./poac help
        working-directory: build

      - name: Print info of the executable file
        run: file ./poac
        working-directory: build

      - name: Upload pre-built binary
        uses: actions/upload-artifact@v2.2.1
        if: matrix.build_type == 'Release'
        with:
          name: ${{ github.job }}-${{ matrix.compiler.pacakge }}
          path: poac<|MERGE_RESOLUTION|>--- conflicted
+++ resolved
@@ -9,13 +9,7 @@
   OPENSSL_VERSION: 'OpenSSL_1_1_1h'
   BOOST_VERSION: 1.75.0
   LIBGIT2_VERSION: 1.1.0
-<<<<<<< HEAD
-  CLIPP_VERSION: master
-  MITAMA_RESULT_VERSION: develop
-=======
   MITAMA_RESULT_VERSION: 37e80b09e8dcf10ef4c2925de87a92cc750ecd90
-  PLOG_VERSION: 1.1.5
->>>>>>> ec3dc6df
 
 jobs:
   x86_64-unknown-linux-gnu:
