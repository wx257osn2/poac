--- conflicted
+++ resolved
@@ -15,11 +15,7 @@
 
       - name: Install required libraries
         run: |
-<<<<<<< HEAD
-          brew install libgit2 poacpm/tap/plog
-=======
-          brew install libgit2 fmt poacpm/tap/plog boost
->>>>>>> a3d9fe35
+          brew install libgit2 poacpm/tap/plog boost
           brew install --HEAD poacpm/tap/mitama-cpp-result
 
       - run: mkdir build
